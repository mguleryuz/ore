[workspace]
resolver = "2"
members = ["api", "program", "utils"]

[workspace.package]
version = "2.0.0-beta.1"
edition = "2021"
license = "Apache-2.0"
homepage = "https://ore.supply"
documentation = "https://ore.supply"
repository = "https://github.com/regolith-labs/ore"
readme = "./README.md"
keywords = ["solana", "crypto", "mining"]

[workspace.dependencies]
array-const-fn-init = "0.1.1"
bytemuck = "1.14.3"
const-crypto = "0.1.0"
<<<<<<< HEAD
drillx = { git = "https://github.com/regolith-labs/drillx", branch = "relayer-integration", features = [
  "solana",
] }
=======
drillx = { version = "2.0.0-beta", features = ["solana"] }
>>>>>>> f4b2fb8f
mpl-token-metadata = "4.1.2"
num_enum = "0.7.2"
ore-api = { path = "api", version = "2.0.0-beta.1" }
ore-utils = { path = "utils", version = "2.0.0-beta.1", features = ["spl"] }
shank = "0.3.0"
solana-program = "^1.18"
spl-token = { version = "^4", features = ["no-entrypoint"] }
<<<<<<< HEAD
spl-associated-token-account = { version = "^2.2", features = [
  "no-entrypoint",
] }
=======
spl-associated-token-account = { version = "^2.3", features = [ "no-entrypoint" ] } 
>>>>>>> f4b2fb8f
static_assertions = "1.1.0"
thiserror = "1.0.57"<|MERGE_RESOLUTION|>--- conflicted
+++ resolved
@@ -16,13 +16,7 @@
 array-const-fn-init = "0.1.1"
 bytemuck = "1.14.3"
 const-crypto = "0.1.0"
-<<<<<<< HEAD
-drillx = { git = "https://github.com/regolith-labs/drillx", branch = "relayer-integration", features = [
-  "solana",
-] }
-=======
 drillx = { version = "2.0.0-beta", features = ["solana"] }
->>>>>>> f4b2fb8f
 mpl-token-metadata = "4.1.2"
 num_enum = "0.7.2"
 ore-api = { path = "api", version = "2.0.0-beta.1" }
@@ -30,12 +24,6 @@
 shank = "0.3.0"
 solana-program = "^1.18"
 spl-token = { version = "^4", features = ["no-entrypoint"] }
-<<<<<<< HEAD
-spl-associated-token-account = { version = "^2.2", features = [
-  "no-entrypoint",
-] }
-=======
 spl-associated-token-account = { version = "^2.3", features = [ "no-entrypoint" ] } 
->>>>>>> f4b2fb8f
 static_assertions = "1.1.0"
 thiserror = "1.0.57"