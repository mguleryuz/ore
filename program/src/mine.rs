--- conflicted
+++ resolved
@@ -1,25 +1,8 @@
 use std::mem::size_of;
 
-use base64::{prelude::BASE64_STANDARD, Engine};
 use drillx::Solution;
-<<<<<<< HEAD
-use ore_api::{
-    consts::*,
-    error::OreError,
-    event::{BoostEvent, MineEvent},
-    instruction::Mine,
-    loaders::*,
-    state::{Bus, Config, Proof},
-};
-use ore_boost_api::{
-    loaders::{load_any_boost, load_stake},
-    state::{Boost, Stake},
-};
-use ore_utils::{load_signer, load_sysvar};
-=======
 use ore_api::prelude::*;
 use ore_boost_api::state::{Boost, Stake};
->>>>>>> 2fde7273
 #[allow(deprecated)]
 use solana_program::{
     keccak::hashv,
@@ -28,16 +11,10 @@
     slot_hashes::SlotHash,
 };
 use solana_program::{
-<<<<<<< HEAD
-    log::{self, sol_log},
-    program::set_return_data,
-};
-=======
     log::{sol_log, sol_log_data},
     program::set_return_data,
 };
 use steel::*;
->>>>>>> 2fde7273
 
 /// Mine validates hashes and increments a miner's collectable balance.
 pub fn process_mine(accounts: &[AccountInfo], data: &[u8]) -> ProgramResult {
@@ -46,11 +23,7 @@
 
     // Load accounts.
     let (required_accounts, optional_accounts) = accounts.split_at(6);
-<<<<<<< HEAD
-    let [signer, bus_info, config_info, proof_info, instructions_sysvar, slot_hashes_sysvar] =
-=======
     let [signer_info, bus_info, config_info, proof_info, instructions_sysvar, slot_hashes_sysvar] =
->>>>>>> 2fde7273
         required_accounts
     else {
         return Err(ProgramError::NotEnoughAccountKeys);
@@ -73,16 +46,7 @@
     authenticate(&instructions_sysvar.data.borrow(), proof_info.key)?;
 
     // Validate epoch is active.
-<<<<<<< HEAD
-    let config_data = config_info.data.borrow();
-    let config = {
-        use ore_utils::AccountDeserialize;
-        Config::try_from_bytes(&config_data)?
-    };
-    let clock = Clock::get().or(Err(ProgramError::InvalidAccountData))?;
-=======
     let clock = Clock::get()?;
->>>>>>> 2fde7273
     if config
         .last_reset_at
         .saturating_add(EPOCH_DURATION)
@@ -95,14 +59,6 @@
     //
     // Here we use drillx to validate the provided solution is a valid hash of the challenge.
     // If invalid, we return an error.
-<<<<<<< HEAD
-    let mut proof_data = proof_info.data.borrow_mut();
-    let proof = {
-        use ore_utils::AccountDeserialize;
-        Proof::try_from_bytes_mut(&mut proof_data)?
-    };
-=======
->>>>>>> 2fde7273
     let solution = Solution::new(args.digest, args.nonce);
     if !solution.is_valid(&proof.challenge) {
         return Err(OreError::HashInvalid.into());
@@ -146,14 +102,6 @@
     // If user has greater than or equal to the max stake on the network, they receive 2x multiplier.
     // Any stake less than this will receives between 1x and 2x multipler. The multipler is only active
     // if the miner's last stake deposit was more than one minute ago to protect against flash loan attacks.
-<<<<<<< HEAD
-    let mut bus_data = bus_info.data.borrow_mut();
-    let bus = {
-        use ore_utils::AccountDeserialize;
-        Bus::try_from_bytes_mut(&mut bus_data)?
-    };
-=======
->>>>>>> 2fde7273
     if proof.balance.gt(&0) && proof.last_stake_at.saturating_add(ONE_MINUTE).lt(&t) {
         // Calculate staking reward.
         if config.top_balance.gt(&0) {
@@ -175,30 +123,17 @@
     //
     // Boosts are incentives that can multiply a miner's rewards by staking tokens in the ORE Boosts program.
     // Up to 3 boosts can be applied on any given mine operation.
-<<<<<<< HEAD
     let mut applied_boosts = [Pubkey::new_from_array([0; 32]); 3];
     for i in 0..3 {
-=======
-    sol_log(&format!("Base: {}", reward));
-    let mut applied_boosts = [Pubkey::new_from_array([0; 32]); 3];
-    sol_log(optional_accounts.len().to_string().as_str());
-    for i in 0..3 {
-        sol_log(i.to_string().as_str());
->>>>>>> 2fde7273
         if optional_accounts.len().gt(&(i * 2)) {
             // Load optional accounts.
             let boost_info = optional_accounts[i * 2].clone();
             let stake_info = optional_accounts[i * 2 + 1].clone();
-<<<<<<< HEAD
-            load_any_boost(&boost_info, false)?;
-            load_stake(&stake_info, &proof.authority, boost_info.key, false)?;
-=======
             let boost = boost_info.to_account::<Boost>(&ore_boost_api::ID)?;
             let stake = stake_info
                 .to_account::<Stake>(&ore_boost_api::ID)?
                 .check(|s| s.authority == proof.authority)?
                 .check(|s| s.boost == *boost_info.key)?;
->>>>>>> 2fde7273
 
             // Skip if boost is applied twice.
             if applied_boosts.contains(boost_info.key) {
@@ -208,27 +143,8 @@
             // Record this boost has been used.
             applied_boosts[i] = *boost_info.key;
 
-<<<<<<< HEAD
-            // Parse account data.
-            let boost_data = boost_info.data.borrow();
-            let boost = {
-                use ore_boost_api::ore_utils::AccountDeserialize;
-                Boost::try_from_bytes(&boost_data)?
-            };
-            let stake_data = stake_info.data.borrow();
-            let stake = {
-                use ore_boost_api::ore_utils::AccountDeserialize;
-                Stake::try_from_bytes(&stake_data)?
-            };
-
-            let not_expired = boost.expires_at.gt(&t);
-            let settled = stake.last_stake_at.saturating_add(ONE_MINUTE).le(&t);
-            // Apply multiplier if boost is not expired and last stake at was more than one minute ago.
-            if not_expired && settled {
-=======
             // Apply multiplier if boost is not expired and last stake at was more than one minute ago.
             if boost.expires_at.gt(&t) && stake.last_stake_at.saturating_add(ONE_MINUTE).le(&t) {
->>>>>>> 2fde7273
                 let multiplier = boost.multiplier.checked_sub(1).unwrap();
                 let boost_reward = (reward as u128)
                     .checked_mul(multiplier as u128)
@@ -238,20 +154,6 @@
                     .checked_div(boost.total_stake as u128)
                     .unwrap() as u64;
                 reward = reward.checked_add(boost_reward).unwrap();
-<<<<<<< HEAD
-                let boost_event = BoostEvent {
-                    mint: boost.mint,
-                    reward: boost_reward,
-                };
-                let boost_event = boost_event.to_bytes();
-                let boost_event = BASE64_STANDARD.encode(boost_event);
-                sol_log(format!("Boost event: {:}", boost_event).as_str());
-            }
-        }
-    }
-    // Log base reward after boost rewards for parsing.
-    log::sol_log(&format!("Base: {}", reward));
-=======
 
                 // Log event
                 sol_log_data(&[(BoostEvent {
@@ -262,7 +164,9 @@
             }
         }
     }
->>>>>>> 2fde7273
+    // Log base reward after boost rewards.
+    // Parser looks for base reward first, and then for the variable number of boost rewards.
+    sol_log(&format!("Base: {}", reward));
 
     // Apply liveness penalty.
     //
